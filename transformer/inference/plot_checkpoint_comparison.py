--- conflicted
+++ resolved
@@ -179,11 +179,7 @@
             sns.lineplot(bpos_domain.query('iInBlock.between(-11, 21)'),
                          x='iInBlock', y='pred_switch', ax=ax_[1], color=color, label=label)
             
-<<<<<<< HEAD
         pred_policies = pts.calc_conditional_probs(events, add_grps='domain', htrials=2, sortby='pevent', pred_col='pred_switch')
-=======
-        pred_policies = pts.calc_conditional_probs(events, htrials=2, sortby='pevent', pred_col='pred_switch', add_grps='domain')
->>>>>>> ecd88dcf
         pred_policies['model'] = label
         gt_policies = pd.concat([gt_policies, pred_policies])
         cmap[label] = color
@@ -199,16 +195,10 @@
         ax_[1].set(xlabel='block position', xlim=(-10, 20),
                    ylabel='P(switch)', ylim=(0, 0.45))
 
-<<<<<<< HEAD
         _, ax_[2] = pts.plot_sequences(gt_policies.query('model == "ground truth" & domain == @domain'), ax=ax_[2])
 
         fig, ax_[2] = pts.plot_sequence_points(gt_policies.query('model != "ground truth" & domain == @domain'), grp='model',
                                                palette=cmap, yval='pevent', size=3, ax=ax_[2], fig=fig, legend=False)
-=======
-        print(gt_policies)
-        _, ax_[2] = pts.plot_sequences(gt_policies.query('model == "ground truth" & domain == @domain'), ax=ax_[2])
-        fig, ax_[2] = pts.plot_sequence_points(gt_policies.query('model != "ground truth" & domain == @domain'), grp='model', palette=cmap, yval='pevent', size=3, ax=ax_[2], fig=fig, legend=False)
->>>>>>> ecd88dcf
 
     # Modify legend display based on domains
     # if len(domains) > 1:
