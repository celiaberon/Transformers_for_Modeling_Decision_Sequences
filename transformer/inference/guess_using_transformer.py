import os
import random
import sys
import time

import torch
import torch.nn as nn
import torch.nn.functional as F

from ..transformer import utils

# Add the project root directory to Python path
sys.path.append(os.path.dirname(os.path.dirname(os.path.dirname(os.path.abspath(__file__)))))
from utils.file_management import get_experiment_file, get_latest_run, parse_model_info, get_latest_model_name
from transformer.transformer import GPT, GPTConfig

seed = 200
random.seed(seed)
torch.manual_seed(seed)

# Device setup
device = torch.device('cuda' if torch.cuda.is_available() else 'cpu')
print(f"Using {device} device")

# Define the vocabulary and mappings
vocab = ['R', 'r', 'L', 'l']
stoi = {ch: i for i, ch in enumerate(vocab)}
itos = {i: ch for i, ch in enumerate(vocab)}

# Function to encode a sequence of characters to a tensor
def encode_sequence(seq):
    return torch.tensor([stoi[ch] for ch in seq if ch in stoi], dtype=torch.long)

def generate_predictions(model, tokens, max_context_length):
    model.eval()
    predicted_indices = []
    N = len(tokens)

    t0 = time.time()
    for i in range(N - 1):
        context_window = tokens[max(0, i - max_context_length + 1):i + 1]
        input_ids = context_window.unsqueeze(0)

        with torch.no_grad():
            logits, _ = model(input_ids)

        last_logits = logits[0, -1, :]
        predicted_index = torch.argmax(last_logits).item() #draw from it?
        predicted_indices.append(predicted_index)

        if i % 1000 == 0 and i > 0:
            print(f"Processed tokens up to {i} in {time.time() - t0:.2f} seconds")
            t0 = time.time()

    return predicted_indices

<<<<<<< HEAD
def write_guess_metadata(model_name, run, behavior_file, pred_file, config):
    metadata_file = get_experiment_file("metadata.txt", run)

    with open(metadata_file, 'a') as meta_file:
        meta_file.write(f"Run: {run}\n")
        meta_file.write(f"\nFilename: '{pred_file}'")
=======
# Generate predictions
context_length = 12
predicted_indices = generate_predictions(model, tokens, max_context_length=context_length)
predicted_chars = [itos[idx] for idx in predicted_indices]
print(f"Generated {len(predicted_chars)} predicted characters.")

# Write predictions to a file
output_path = os.path.join(os.path.dirname(__file__), 'predicted_seqs')
output_filename = os.path.join(output_path, f'Preds_model_{model_name}.txt')
utils.write_file(output_filename, predicted_chars)

def write_guess_metadata(model_name, data_file, output_path, config):
    metadata_filename = os.path.join(output_path, "guess_metadata.txt")

    with open(metadata_filename, 'w') as meta_file:
        meta_file.write(f"\nFilename: 'Preds_for_{run_number}_with_model_{model_name}.txt'")
>>>>>>> 933877cb
        meta_file.write(f"\nModel used for guessing: {model_name}\n")
        meta_file.write(f"\nData guessed on: {behavior_file}\n")
        meta_file.write(f"\nGPTConfig parameters:\n")
        meta_file.write(f"  Block size: {config.block_size}\n")
        meta_file.write(f"  Vocab size: {config.vocab_size}\n")
        meta_file.write(f"  Number of layers: {config.n_layer}\n")
        meta_file.write(f"  Number of heads: {config.n_head}\n")
        meta_file.write(f"  Embedding size: {config.n_embd}\n")

    print(f"Guess metadata saved to {metadata_file}")

def main(run=None, model_name=None):

    if run is None:
        run = get_latest_run()

    # Get model info from metadata
    model_info = parse_model_info(run, model_name=model_name)
    model_name = model_info['model_name']

    # Configure model using metadata
    config = GPTConfig(
        block_size=model_info['config'].get('Block size', 12),
        vocab_size=model_info['config'].get('Vocab size', 4),
        n_layer=model_info['config'].get('Number of layers', 1),
        n_head=model_info['config'].get('Number of heads', 1),
        n_embd=model_info['config'].get('Embedding size', 64)
    )
    # Load the trained model
    # config = GPTConfig()
    model = GPT(config)
    model_path = get_experiment_file(f'{model_name}.pth', run)
    model.load_state_dict(torch.load(model_path, map_location=device, weights_only=True))
    model.to(device)
    model.eval()

    # Load and preprocess the new data
    behavior_file = get_experiment_file("behavior_run_{}.txt", run, 'tr')
    with open(behavior_file, 'r') as f:
        text = f.read().replace("\n", "").replace(" ", "")
    tokens = encode_sequence(text)
    print(f"Loaded {len(tokens)} tokens from ground truth data.")

    # Set start_token_idx to 'R' or 'L' randomly half the time
    start_tokens = ['R', 'L']
    start_token_char = random.choice(start_tokens)
    start_token_idx = stoi[start_token_char]

    # Prepend the start token to the tokens
    tokens = torch.cat([torch.tensor([start_token_idx], dtype=torch.long), tokens]).to(device)

    # Generate predictions
    context_length = model_info['dataloader'].get('Sequence length (T)', 12)
    predicted_indices = generate_predictions(model, tokens, max_context_length=context_length)
    predicted_chars = [itos[idx] for idx in predicted_indices]
    print(f"Generated {len(predicted_chars)} predicted characters.")

    # Write predictions to a file
    pred_file = get_experiment_file("pred_run_{}_.txt", run, model_name)
    with open(pred_file, 'w') as f:
        for i, char in enumerate(predicted_chars):
            if i % 100 == 0 and i > 0:
                f.write('\n')
            f.write(char)

    write_guess_metadata(model_name, run, behavior_file, pred_file, config)

    print(f"Model predictions saved to {pred_file}")

# Main code
if __name__ == "__main__":
    import argparse
    parser = argparse.ArgumentParser()
    parser.add_argument('--run', type=int, default=None)
    parser.add_argument('--model', type=str, default=None)
    args = parser.parse_args()
    
    main(run=args.run, model_name=args.model)
<|MERGE_RESOLUTION|>--- conflicted
+++ resolved
@@ -6,8 +6,6 @@
 import torch
 import torch.nn as nn
 import torch.nn.functional as F
-
-from ..transformer import utils
 
 # Add the project root directory to Python path
 sys.path.append(os.path.dirname(os.path.dirname(os.path.dirname(os.path.abspath(__file__)))))
@@ -54,31 +52,12 @@
 
     return predicted_indices
 
-<<<<<<< HEAD
 def write_guess_metadata(model_name, run, behavior_file, pred_file, config):
     metadata_file = get_experiment_file("metadata.txt", run)
 
     with open(metadata_file, 'a') as meta_file:
         meta_file.write(f"Run: {run}\n")
         meta_file.write(f"\nFilename: '{pred_file}'")
-=======
-# Generate predictions
-context_length = 12
-predicted_indices = generate_predictions(model, tokens, max_context_length=context_length)
-predicted_chars = [itos[idx] for idx in predicted_indices]
-print(f"Generated {len(predicted_chars)} predicted characters.")
-
-# Write predictions to a file
-output_path = os.path.join(os.path.dirname(__file__), 'predicted_seqs')
-output_filename = os.path.join(output_path, f'Preds_model_{model_name}.txt')
-utils.write_file(output_filename, predicted_chars)
-
-def write_guess_metadata(model_name, data_file, output_path, config):
-    metadata_filename = os.path.join(output_path, "guess_metadata.txt")
-
-    with open(metadata_filename, 'w') as meta_file:
-        meta_file.write(f"\nFilename: 'Preds_for_{run_number}_with_model_{model_name}.txt'")
->>>>>>> 933877cb
         meta_file.write(f"\nModel used for guessing: {model_name}\n")
         meta_file.write(f"\nData guessed on: {behavior_file}\n")
         meta_file.write(f"\nGPTConfig parameters:\n")
@@ -137,7 +116,7 @@
     print(f"Generated {len(predicted_chars)} predicted characters.")
 
     # Write predictions to a file
-    pred_file = get_experiment_file("pred_run_{}_.txt", run, model_name)
+    pred_file = get_experiment_file("pred_run_{}.txt", run, f"_{model_name}")
     with open(pred_file, 'w') as f:
         for i, char in enumerate(predicted_chars):
             if i % 100 == 0 and i > 0:
