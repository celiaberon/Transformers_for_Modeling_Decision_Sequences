import inspect
import os
import sys
from dataclasses import dataclass
from datetime import timedelta
import datetime
import torch.distributed as dist
import subprocess
import socket
import time

import torch
import torch.nn as nn
from torch.nn import functional as F

sys.path.append(os.path.dirname(os.path.dirname(os.path.abspath(__file__))))
from utils.file_management import get_experiment_file, read_sequence

seed = 200
torch.manual_seed(seed)
if torch.cuda.is_available():
    torch.cuda.manual_seed(seed)

class CausalSelfAttention(nn.Module):
    def __init__(self, config):
        super().__init__()
        assert config.n_embd % config.n_head == 0
        self.c_attn = nn.Linear(config.n_embd, 3 * config.n_embd)
        self.c_proj = nn.Linear(config.n_embd, config.n_embd)
        self.n_head = config.n_head
        self.n_embd = config.n_embd
        self.register_buffer("bias", torch.tril(torch.ones(config.block_size, config.block_size))
                             .view(1, 1, config.block_size, config.block_size))

    def forward(self, x, return_attn_weights=False):
        B, T, C = x.size()
        qkv = self.c_attn(x)
        q, k, v = qkv.split(self.n_embd, dim=2)
        q, k, v = [tensor.view(B, T, self.n_head, C // self.n_head).transpose(1, 2) for tensor in (q, k, v)]
        
        attn_weights = torch.matmul(q, k.transpose(-2, -1)) / (C ** 0.5)
        attn_weights = attn_weights.masked_fill(self.bias[:, :, :T, :T] == 0, float('-inf'))
        attn_weights = torch.softmax(attn_weights, dim=-1)
        
        y = torch.matmul(attn_weights, v)
        y = y.transpose(1, 2).contiguous().view(B, T, C)
        y = self.c_proj(y)
        
        if return_attn_weights:
            return y, attn_weights
        return y


class MLP(nn.Module):
    def __init__(self, config):
        super().__init__()
        self.c_fc = nn.Linear(config.n_embd, 4 * config.n_embd)
        self.gelu = nn.GELU(approximate='tanh')
        self.c_proj = nn.Linear(4 * config.n_embd, config.n_embd)
        self.c_proj.NANOGPT_SCALE_INIT = 1

    def forward(self, x):
        return self.c_proj(self.gelu(self.c_fc(x)))


class Block(nn.Module):
    def __init__(self, config):
        super().__init__()
        self.ln_1 = nn.LayerNorm(config.n_embd)
        self.attn = CausalSelfAttention(config)
        self.ln_2 = nn.LayerNorm(config.n_embd)
        self.mlp = MLP(config)

    def forward(self, x, return_attn_weights=False):
        if return_attn_weights:
            x_residual = x
            x, attn_weights = self.attn(self.ln_1(x), return_attn_weights=True)
            x = x_residual + x
            x = x + self.mlp(self.ln_2(x))
            return x, attn_weights
        else:
            x = x + self.attn(self.ln_1(x))
            x = x + self.mlp(self.ln_2(x))
            return x


@dataclass
class GPTConfig:
    block_size: int = 12
    vocab_size: int = 4
    n_layer: int = 1
    n_head: int = 1
    n_embd: int = 64
    device: str = 'cpu'


class GPT(nn.Module):
    def __init__(self, config):
        super().__init__()
        self.config = config
        self.transformer = nn.ModuleDict({
            'wte': nn.Embedding(config.vocab_size, config.n_embd),
            'wpe': nn.Embedding(config.block_size, config.n_embd),
            'h': nn.ModuleList([Block(config) for _ in range(config.n_layer)]),
            'ln_f': nn.LayerNorm(config.n_embd),
        })
        self.lm_head = nn.Linear(config.n_embd, config.vocab_size, bias=False)
        self.lm_head.weight = self.transformer.wte.weight
        self.apply(self._init_weights)
        self.device = config.device

    def _init_weights(self, module):
        if isinstance(module, nn.Linear):
            std = 0.02 * ((2 * self.config.n_layer) ** -0.5 if hasattr(module, 'NOGPT_SCALE_INIT') else 1)
            torch.nn.init.normal_(module.weight, mean=0.0, std=std)
            if module.bias is not None:
                torch.nn.init.zeros_(module.bias)
        elif isinstance(module, nn.Embedding):
            torch.nn.init.normal_(module.weight, mean=0.0, std=0.02)

    def combine_logits_by_group(self, logits, targets, group_label=''):

        group_idcs = {
            'choice': [[0, 1], [2, 3]],  # Right and left
            'reward': [[0, 2], [1, 3]]   # Reward and unreward
        }

        grouped_logits = []
        combined_targets = torch.empty_like(targets)

        for i, idcs in enumerate(group_idcs.get(group_label)):
            grouped_logits.append(logits[:, :, idcs].sum(dim=2))
            # Create a boolean mask for targets
            mask = torch.isin(targets, torch.tensor(idcs).to(self.device))  # Porting across devices may be costly
            combined_targets[mask] = i  # Assign the group index to combined_targets
    
        # Create a new logits tensor with shape [batch_size, sequence_length, 2]
        combined_logits = torch.stack(grouped_logits, dim=2)  # Shape: [batch_size, sequence_length,            

        return combined_logits, combined_targets

    def calculate_loss(self, logits, targets=None, by_feature=False):

        loss = F.cross_entropy(logits.view(-1, logits.size(-1)), targets.view(-1)) if targets is not None else None

        if by_feature:
            logits_choice, targets_choice = self.combine_logits_by_group(logits, targets, 'choice')
            logits_reward, targets_reward = self.combine_logits_by_group(logits, targets, 'reward')
            loss = {'full_loss': loss,
                    'choice_loss': F.cross_entropy(logits_choice.view(-1, logits_choice.size(-1)),
                                                   targets_choice.view(-1)),
                    'reward_loss': F.cross_entropy(logits_reward.view(-1, logits_reward.size(-1)),
                                                    targets_reward.view(-1))
                }
        return loss

    def forward(self, idx, targets=None, return_attn_weights=False, **kwargs):
        B, T = idx.size()
        assert T <= self.config.block_size, f"Sequence length {T} exceeds block size {self.config.block_size}"

        pos = torch.arange(0, T, dtype=torch.long, device=idx.device)
        x = self.transformer.wte(idx) + self.transformer.wpe(pos)

        attn_weights_all_layers = []
        for block in self.transformer.h:
            if return_attn_weights:
                x, attn_weights = block(x, return_attn_weights=True)
                attn_weights_all_layers.append(attn_weights.detach())
            else:
                x = block(x)

        logits = self.lm_head(self.transformer.ln_f(x))
        loss = self.calculate_loss(logits, targets, **kwargs)
        if return_attn_weights:
            # Each attn_weights is of shape (batch_size, num_heads, seq_len, seq_len)
            return logits, loss, attn_weights_all_layers
        return logits, loss

    @classmethod
    def from_pretrained(cls, model_type):
        from transformers import GPT2LMHeadModel
        config_args = {
            'gpt2': dict(n_layer=12, n_head=12, n_embd=768),
            'gpt2-medium': dict(n_layer=24, n_head=16, n_embd=1024),
            'gpt2-large': dict(n_layer=36, n_head=20, n_embd=1280),
            'gpt2-xl': dict(n_layer=48, n_head=25, n_embd=1600),
        }[model_type]
        config_args.update(vocab_size=50257, block_size=1024)
        model = GPT(GPTConfig(**config_args))

        model_hf = GPT2LMHeadModel.from_pretrained(model_type)
        sd_hf = model_hf.state_dict()
        sd = model.state_dict()

        for k in [key for key in sd_hf.keys() if not key.endswith(('.attn.masked_bias', '.attn.bias'))]:
            if any(k.endswith(w) for w in ['attn.c_attn.weight', 'attn.c_proj.weight', 'mlp.c_fc.weight', 'mlp.c_proj.weight']):
                sd[k].copy_(sd_hf[k].t())
            else:
                sd[k].copy_(sd_hf[k])

        return model

    def configure_optimizers(self, weight_decay, learning_rate, device, master_process):
        params = {pn: p for pn, p in self.named_parameters() if p.requires_grad}
        decay_params = [p for n, p in params.items() if p.dim() >= 2]
        nodecay_params = [p for n, p in params.items() if p.dim() < 2]
        optim_groups = [
            {'params': decay_params, 'weight_decay': weight_decay},
            {'params': nodecay_params, 'weight_decay': 0.0}
        ]
        num_decay_params = sum(p.numel() for p in decay_params)
        num_nodecay_params = sum(p.numel() for p in nodecay_params)
        if master_process:
            print(f"num decayed parameter tensors: {len(decay_params)}, with {num_decay_params:,} parameters")
            print(f"num non-decayed parameter tensors: {len(nodecay_params)}, with {num_nodecay_params:,} parameters")
        fused = 'fused' in inspect.signature(torch.optim.AdamW).parameters and device.type == 'cuda'
        optimizer = torch.optim.AdamW(optim_groups, lr=learning_rate, betas=(0.9, 0.95), eps=1e-8, fused=fused)
        return optimizer


class BaseDataLoader:
    def __init__(self, B, T, process_rank, num_processes, run_number=None, suffix='tr'):
        """Initialize data loader for training or validation.
        
        Args:
            B (int): Batch size
            T (int): Sequence length
            process_rank (int): Rank of current process for DDP
            num_processes (int): Total number of processes for DDP
            run_number (int, optional): Run number to load. Defaults to latest run.
            suffix (str, optional): Dataset suffix ('tr' or 'v'). Defaults to 'tr'.
        """

        self.B = B
        self.T = T
        self.process_rank = process_rank
        self.num_processes = num_processes
        
        # Get the behavior file path using the file management utility
        behavior_file = get_experiment_file("behavior_run_{}.txt", run_number, suffix, subdir='seqs')
        text = read_sequence(behavior_file)
        sessions_file = behavior_file.replace('behavior', 'session_transitions')
        self.session_transitions = []
        with open(sessions_file, 'r') as f:
            for line in f:
                self.session_transitions.append(int(line.strip().split(',')[0]))
        self.valid_indices = self.get_valid_indices(T + 1)  # +1 because we need T+1 tokens for x and y
        
        vocab = ['R', 'r', 'L', 'l']
        stoi = {ch: i for i, ch in enumerate(vocab)}
        tokens = [stoi[ch] for ch in text if ch in stoi]
        if process_rank == 0:
            print(f"read in {len(tokens)} tokens from {behavior_file}")
        
        self.tokens = torch.tensor(tokens, dtype=torch.long)
        self.original_indices = torch.tensor(range(len(tokens)), dtype=torch.long)
        self.behavior_file = behavior_file
        print(f"actual_position: {self.current_position + (self.process_rank * B)}, for process rank {self.process_rank}")

<<<<<<< HEAD
    def next_batch(self, return_indices=False):
        """Get next batch of data."""
        B, T = self.B, self.T
        data_size = len(self.tokens)
        
        # Calculate actual position including process offset
        actual_position = self.current_position + (self.process_rank * B)
        
        # Create a range of starting positions, wrapping around if needed
        x_indices = torch.tensor([(actual_position + i) % (data_size - T) for i in range(B)])
        x_offsets = torch.arange(T).unsqueeze(0).expand(B, -1)
        x_indices = x_indices.unsqueeze(1).expand(-1, T)
        x_positions = x_indices + x_offsets
        
        # Get the tokens at these positions
        x = self.tokens[x_positions]
        y = self.tokens[(x_positions + 1) % data_size]
        y_indices = self.original_indices[(x_positions + 1) % data_size]
        
        # Update position for next batch
        self.current_position += B * self.num_processes
        if self.current_position + B * self.num_processes + T > data_size:
=======
    def get_valid_indices(self, min_length):
        """Get all valid starting indices for sequences of at least min_length."""
        valid_indices = []
        prev_transition = 0
        
        for transition in self.session_transitions:
            # For each session, find all valid starting points
            for i in range(prev_transition, transition - min_length + 1):
                valid_indices.append(i)
            prev_transition = transition
            
        return torch.tensor(valid_indices, dtype=torch.long)
        
class DataLoader(BaseDataLoader):
    def __init__(self, B, T, process_rank, num_processes, run_number=None, suffix='tr'):
        super().__init__(B, T, process_rank, num_processes, run_number, suffix)

        # Assign indices to processes
        self.indices_per_process = len(self.valid_indices) // num_processes
        start_idx = process_rank * self.indices_per_process
        end_idx = start_idx + self.indices_per_process if process_rank < num_processes - 1 else len(self.valid_indices)
        self.process_valid_indices = self.valid_indices[start_idx:end_idx]
        
        self.current_position = 0
        self.batches_per_epoch = len(self.process_valid_indices) // B
        self.suffix = suffix

    def handle_batch_overflow(self):
        if self.suffix == 'tr':
            self.current_position = torch.randint(low=0, high=50, size=(1,)).item()  # to diversify batches
        else:
>>>>>>> 83b34626
            self.current_position = 0
    
    def next_batch(self, return_indices=False):
        """Get next batch of data."""
        B, T = self.B, self.T

        if self.current_position + B > len(self.process_valid_indices):
            self.handle_batch_overflow()
        
        # Get starting indices for this batch
        batch_start_indices = self.process_valid_indices[self.current_position:self.current_position+B]
    
        # Create a tensor of shape [B, T] with all required indices
        offsets = torch.arange(T).unsqueeze(0).expand(B, -1)
        indices = batch_start_indices.unsqueeze(1) + offsets
        # Get x and y in a vectorized way
        x = self.tokens[indices]
        y = self.tokens[indices + 1]

        self.current_position += B
        
        if return_indices:
            y_indices = self.original_indices[indices + 1]
            return x, y, y_indices
        return x, y

<<<<<<< HEAD
class DDPConfig:
    def __init__(self):
        self.ddp = int(os.environ.get('RANK', -1)) != -1

        if self.ddp:
            assert torch.cuda.is_available(), "need CUDA for DDP"
            
            # Use SLURM_LOCALID for local rank
            self.local_rank = int(os.environ.get('SLURM_PROCID')) - int(os.environ.get('SLURM_NODEID')) * int(os.environ.get('SLURM_NTASKS_PER_NODE'))
            self.rank = int(os.environ.get('SLURM_PROCID'))
            self.world_size = int(os.environ.get('WORLD_SIZE'))
=======
class DataLoaderLite(DataLoader):
    def __init__(self, B, T, process_rank, num_processes, run_number=None, suffix='tr'):
        super().__init__(B, T, process_rank, num_processes, run_number, suffix)
        # self.current_position = 0 # self.B * self.T * self.process_rank
        self.valid_indices = self.filter_overlapping_indices(self.valid_indices, T)
        # self.batches_per_epoch = len(self.valid_indices) // (self.B * self.T)

        # Assign indices to processes
        self.indices_per_process = len(self.valid_indices) // num_processes
        start_idx = process_rank * self.indices_per_process
        end_idx = start_idx + self.indices_per_process if process_rank < num_processes - 1 else len(self.valid_indices)
        self.process_valid_indices = self.valid_indices[start_idx:end_idx]
        
        self.current_position = 0
        self.batches_per_epoch = len(self.process_valid_indices) // B
        self.suffix = suffix

    def handle_batch_overflow(self):
        self.current_position = 0 # self.B * self.T * self.process_rank

    # def next_batch(self, return_indices=False):
    #     """Get next batch of data."""
    #     B, T = self.B, self.T

    #     if self.current_position + B * T * self.num_processes + 1 > len(self.valid_indices):
    #         self.handle_batch_overflow()
    
    #     buf = self.tokens[self.current_position:self.current_position + B * T + 1]
    #     index_buf = self.original_indices[self.current_position:self.current_position + B * T + 1]

    #     x = buf[:-1].view(B, T)
    #     y = buf[1:].view(B, T)
    #     # Track original indices for each target token
    #     y_indices = index_buf[1:].view(B, T)

    #     self.current_position += B * T * self.num_processes

    #     if return_indices:
    #         return x, y, y_indices
    #     return x, y
    
    def filter_overlapping_indices(self, indices, context_length):
        """Filter out indices that would be included within the context length of other indices.
        
        Args:
            indices (torch.Tensor): Tensor of valid starting indices
            context_length (int): Context length (T)
            
        Returns:
            torch.Tensor: Filtered indices with no overlaps
        """
        if len(indices) == 0:
            return indices
            
        # Sort indices first
        sorted_indices = torch.sort(indices)[0]
        
        # Initialize with the first index
        filtered_indices = [sorted_indices[0].item()]
        
        # Iterate through sorted indices
        for idx in sorted_indices[1:]:
            # Check if this index is at least T positions away from the last accepted index
            if idx >= filtered_indices[-1] + context_length:
                filtered_indices.append(idx.item())
        
        return torch.tensor(filtered_indices, dtype=torch.long)
    
class DataLoaderShuffle(DataLoader):
    def __init__(self, B, T, process_rank, num_processes, run_number=None, suffix='tr'):
        super().__init__(B, T, process_rank, num_processes, run_number, suffix)
        
        torch.manual_seed(200 + process_rank)  # Use different seed for each process

         # Assign indices to processes
        start_idx = process_rank * self.indices_per_process
        end_idx = start_idx + self.indices_per_process if process_rank < num_processes - 1 else len(self.valid_indices)
        self.shuffled_indices = torch.randperm(len(self.valid_indices))
        self.process_valid_indices = self.shuffled_indices[start_idx:end_idx]
        
    def handle_batch_overflow(self):
        # Reshuffle for next epoch
        self.current_position = 0
        torch.manual_seed(200 + self.process_rank + int(torch.randint(1, 1000, (1,)).item()))
        self.shuffled_indices = torch.randperm(len(self.valid_indices))
        start_idx = self.process_rank * self.indices_per_process
        end_idx = start_idx + self.indices_per_process
        self.process_valid_indices = self.shuffled_indices[start_idx:end_idx]
    
class DDPConfig:
    def __init__(self):
        # Check if we're in a SLURM environment
        slurm_procid = os.environ.get('SLURM_PROCID')
        slurm_localid = os.environ.get('SLURM_LOCALID')
        
        # Check if we're in a PyTorch DDP environment
        rank = os.environ.get('RANK')
        local_rank = os.environ.get('LOCAL_RANK')
        world_size = os.environ.get('WORLD_SIZE')
        
        print(slurm_procid, rank, local_rank, world_size)
        # Determine if we're in a distributed environment
        self.ddp = (int(os.environ.get('WORLD_SIZE', 1)) > 1) or (int(os.environ.get('SLURM_NTASKS', 1)) > 1)
        # self.ddp = (rank is not None and int(rank) != -1) or (slurm_procid is not None)
        
        if self.ddp:
            assert torch.cuda.is_available(), "need CUDA for DDP"
            
            # Set up rank, local_rank, and world_size based on available environment variables
            if slurm_procid is not None:
                # We're in a SLURM environment
                self.rank = int(slurm_procid)
                self.local_rank = int(slurm_localid) if slurm_localid is not None else 0
                self.world_size = int(os.environ.get('SLURM_NTASKS', 1))
                # Set PyTorch DDP environment variables if they're not already set
                if rank is None:
                    os.environ['RANK'] = str(self.rank)
                if local_rank is None:
                    os.environ['LOCAL_RANK'] = str(self.local_rank)
                if world_size is None:
                    os.environ['WORLD_SIZE'] = str(self.world_size)
                
                # Set master address and port if not already set
                if 'MASTER_ADDR' not in os.environ:
                    # Get the first node in the job
                    cmd = "scontrol show hostnames $SLURM_JOB_NODELIST | head -n 1"
                    master_addr = subprocess.check_output(cmd, shell=True).decode().strip()
                    os.environ['MASTER_ADDR'] = master_addr
                
                if 'MASTER_PORT' not in os.environ:
                    os.environ['MASTER_PORT'] = '12355'  # Default port
            else:
                # We're in a PyTorch DDP environment
                self.rank = int(rank)
                self.local_rank = int(local_rank) if local_rank is not None else 0
                self.world_size = int(world_size) if world_size is not None else 1
>>>>>>> 83b34626
            
            
            self.master_process = (self.rank == 0)
            
<<<<<<< HEAD
            # Initialize process group with retries for potential port conflicts
            max_retries = 3
            retry_count = 0
            while retry_count < max_retries:
                try:
                    # Use a plain barrier to synchronize all processes
                    dist.init_process_group(
                        backend="nccl",
                        timeout=timedelta(minutes=30),
                        init_method="env://",
                        rank=self.rank,
                        world_size=self.world_size
                    )
                    dist.barrier()
                    break
                except RuntimeError as e:
                    retry_count += 1
                    if "address already in use" in str(e).lower() and retry_count < max_retries:
                        print(f"Port conflict detected. Retrying in 10 seconds... ({retry_count}/{max_retries})")
                        time.sleep(10)  # Wait before retrying
                    else:
                        raise  # Re-raise if max retries reached or different error
=======
            # Initialize the process group
            try:
                print(self.rank, self.local_rank, self.world_size)

                dist.init_process_group(
                    backend="nccl",
                    timeout=timedelta(minutes=30),
                    init_method="env://",
                    rank=self.rank,
                    world_size=self.world_size
                )
                dist.barrier()            
                # Use the local_rank to set the device
                torch.cuda.set_device(self.local_rank)
                self.device = torch.device(f'cuda:{self.local_rank}')

            except Exception as e:
                print(f"Error initializing process group: {e}")
                print(f"Environment variables: RANK={os.environ.get('RANK')}, LOCAL_RANK={os.environ.get('LOCAL_RANK')}, "
                      f"WORLD_SIZE={os.environ.get('WORLD_SIZE')}, MASTER_ADDR={os.environ.get('MASTER_ADDR')}, "
                      f"MASTER_PORT={os.environ.get('MASTER_PORT')}")
                # Fall back to single-process mode
                self.ddp = False
                self.rank = 0
                self.local_rank = 0
                self.world_size = 1
                self.master_process = True
                self.device = torch.device('cuda' if torch.cuda.is_available() else 'cpu')
>>>>>>> 83b34626
            
            print(f"Process {self.rank} initialized successfully: "
                  f"local_rank={self.local_rank}, master_process={self.master_process}")
        else:
            self.rank = 0
            self.local_rank = 0
            self.world_size = 1
            self.master_process = True
            self.device = torch.device('cuda' if torch.cuda.is_available() else 'cpu')
            
        self.device_type = "cuda" if str(self.device).startswith("cuda") else "cpu"<|MERGE_RESOLUTION|>--- conflicted
+++ resolved
@@ -255,32 +255,7 @@
         self.tokens = torch.tensor(tokens, dtype=torch.long)
         self.original_indices = torch.tensor(range(len(tokens)), dtype=torch.long)
         self.behavior_file = behavior_file
-        print(f"actual_position: {self.current_position + (self.process_rank * B)}, for process rank {self.process_rank}")
-
-<<<<<<< HEAD
-    def next_batch(self, return_indices=False):
-        """Get next batch of data."""
-        B, T = self.B, self.T
-        data_size = len(self.tokens)
-        
-        # Calculate actual position including process offset
-        actual_position = self.current_position + (self.process_rank * B)
-        
-        # Create a range of starting positions, wrapping around if needed
-        x_indices = torch.tensor([(actual_position + i) % (data_size - T) for i in range(B)])
-        x_offsets = torch.arange(T).unsqueeze(0).expand(B, -1)
-        x_indices = x_indices.unsqueeze(1).expand(-1, T)
-        x_positions = x_indices + x_offsets
-        
-        # Get the tokens at these positions
-        x = self.tokens[x_positions]
-        y = self.tokens[(x_positions + 1) % data_size]
-        y_indices = self.original_indices[(x_positions + 1) % data_size]
-        
-        # Update position for next batch
-        self.current_position += B * self.num_processes
-        if self.current_position + B * self.num_processes + T > data_size:
-=======
+
     def get_valid_indices(self, min_length):
         """Get all valid starting indices for sequences of at least min_length."""
         valid_indices = []
@@ -312,7 +287,6 @@
         if self.suffix == 'tr':
             self.current_position = torch.randint(low=0, high=50, size=(1,)).item()  # to diversify batches
         else:
->>>>>>> 83b34626
             self.current_position = 0
     
     def next_batch(self, return_indices=False):
@@ -339,19 +313,6 @@
             return x, y, y_indices
         return x, y
 
-<<<<<<< HEAD
-class DDPConfig:
-    def __init__(self):
-        self.ddp = int(os.environ.get('RANK', -1)) != -1
-
-        if self.ddp:
-            assert torch.cuda.is_available(), "need CUDA for DDP"
-            
-            # Use SLURM_LOCALID for local rank
-            self.local_rank = int(os.environ.get('SLURM_PROCID')) - int(os.environ.get('SLURM_NODEID')) * int(os.environ.get('SLURM_NTASKS_PER_NODE'))
-            self.rank = int(os.environ.get('SLURM_PROCID'))
-            self.world_size = int(os.environ.get('WORLD_SIZE'))
-=======
 class DataLoaderLite(DataLoader):
     def __init__(self, B, T, process_rank, num_processes, run_number=None, suffix='tr'):
         super().__init__(B, T, process_rank, num_processes, run_number, suffix)
@@ -460,63 +421,14 @@
         if self.ddp:
             assert torch.cuda.is_available(), "need CUDA for DDP"
             
-            # Set up rank, local_rank, and world_size based on available environment variables
-            if slurm_procid is not None:
-                # We're in a SLURM environment
-                self.rank = int(slurm_procid)
-                self.local_rank = int(slurm_localid) if slurm_localid is not None else 0
-                self.world_size = int(os.environ.get('SLURM_NTASKS', 1))
-                # Set PyTorch DDP environment variables if they're not already set
-                if rank is None:
-                    os.environ['RANK'] = str(self.rank)
-                if local_rank is None:
-                    os.environ['LOCAL_RANK'] = str(self.local_rank)
-                if world_size is None:
-                    os.environ['WORLD_SIZE'] = str(self.world_size)
-                
-                # Set master address and port if not already set
-                if 'MASTER_ADDR' not in os.environ:
-                    # Get the first node in the job
-                    cmd = "scontrol show hostnames $SLURM_JOB_NODELIST | head -n 1"
-                    master_addr = subprocess.check_output(cmd, shell=True).decode().strip()
-                    os.environ['MASTER_ADDR'] = master_addr
-                
-                if 'MASTER_PORT' not in os.environ:
-                    os.environ['MASTER_PORT'] = '12355'  # Default port
-            else:
-                # We're in a PyTorch DDP environment
-                self.rank = int(rank)
-                self.local_rank = int(local_rank) if local_rank is not None else 0
-                self.world_size = int(world_size) if world_size is not None else 1
->>>>>>> 83b34626
+            # Use SLURM_LOCALID for local rank
+            self.local_rank = int(os.environ.get('SLURM_PROCID')) - int(os.environ.get('SLURM_NODEID')) * int(os.environ.get('SLURM_NTASKS_PER_NODE'))
+            self.rank = int(os.environ.get('SLURM_PROCID'))
+            self.world_size = int(os.environ.get('WORLD_SIZE'))
             
             
             self.master_process = (self.rank == 0)
             
-<<<<<<< HEAD
-            # Initialize process group with retries for potential port conflicts
-            max_retries = 3
-            retry_count = 0
-            while retry_count < max_retries:
-                try:
-                    # Use a plain barrier to synchronize all processes
-                    dist.init_process_group(
-                        backend="nccl",
-                        timeout=timedelta(minutes=30),
-                        init_method="env://",
-                        rank=self.rank,
-                        world_size=self.world_size
-                    )
-                    dist.barrier()
-                    break
-                except RuntimeError as e:
-                    retry_count += 1
-                    if "address already in use" in str(e).lower() and retry_count < max_retries:
-                        print(f"Port conflict detected. Retrying in 10 seconds... ({retry_count}/{max_retries})")
-                        time.sleep(10)  # Wait before retrying
-                    else:
-                        raise  # Re-raise if max retries reached or different error
-=======
             # Initialize the process group
             try:
                 print(self.rank, self.local_rank, self.world_size)
@@ -545,7 +457,6 @@
                 self.world_size = 1
                 self.master_process = True
                 self.device = torch.device('cuda' if torch.cuda.is_available() else 'cpu')
->>>>>>> 83b34626
             
             print(f"Process {self.rank} initialized successfully: "
                   f"local_rank={self.local_rank}, master_process={self.master_process}")
