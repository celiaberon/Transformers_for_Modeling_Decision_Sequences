--- conflicted
+++ resolved
@@ -307,9 +307,6 @@
     torch.set_float32_matmul_precision('high')
     args = parse_args()
     ddp = DDPConfig()
-<<<<<<< HEAD
-    # Data parameters
-=======
     #redeclare variables if they didn't get passed through
     ddp.rank = int(os.environ.get('SLURM_PROCID'))
     ddp.local_rank = int(os.environ.get('SLURM_LOCALID'))
@@ -318,7 +315,6 @@
     # After DDP setup, print again with the configured rank
     print(f"After DDP setup: I am process with rank={ddp.rank}, local_rank={ddp.local_rank}, master_process={ddp.master_process}")
     
->>>>>>> 067ef310
     global run_number
     run_number = args.run_number or fm.get_latest_run()
     initialize_logger(run_number, is_master_process=ddp.master_process)
@@ -333,11 +329,7 @@
     }
 
     # Training setup
-<<<<<<< HEAD
-    total_batch_size = 192 * ddp.world_size # 36864  # number of tokens per batch
-=======
     total_batch_size = 192 * ddp.world_size # number of tokens per batch = inference steps with our dense dataloader
->>>>>>> 067ef310
     B = 16  # number of samples per batch
     T = args.sequence_length  # number of trials per sample
     assert total_batch_size % (B * T * ddp.world_size) == 0, (
