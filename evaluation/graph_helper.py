--- conflicted
+++ resolved
@@ -68,7 +68,6 @@
 
 
 def plot_conditional_switching_eval(events, seq_length, run, suffix: str = 'v', save=True, subdir=None):
-    print("events: ", events)
     for domain in events.domain.unique():
         policies = pts.calc_conditional_probs(
             events.query('domain == @domain'), htrials=seq_length, sortby='pevent', pred_col='switch')
@@ -79,11 +78,7 @@
         if seq_length > 2:
             ax.set_xticks(ax.get_xticks())
             ax.set_xticklabels(ax.get_xticklabels(), rotation=90)
-<<<<<<< HEAD
         if save:
-=======
-        if (events.domain.nunique() == 2) & save:
->>>>>>> ecd88dcf
             fig_path = get_experiment_file(f"cond_switch_{seq_length}{suffix}{domain}.png", run, subdir=subdir)
             fig.savefig(fig_path)
             print(f'saved conditional probabilities for {seq_length} trials to {fig_path}')
