--- conflicted
+++ resolved
@@ -11,7 +11,6 @@
 #SBATCH --mem=60GB
 #SBATCH --partition=kempner
 
-<<<<<<< HEAD
 # Source common functions
 source "$(dirname "$0")/common_functions.sh"
 
@@ -19,41 +18,10 @@
 setup_environment
 
 # Initialize run number (optionally override)
-initialize_run
+initialize_run 20
 
 print_section_header "Data Generation"
-python ${BASE_PATH}/synthetic_data_generation/generate_data.py --run $RUN_NUMBER --multiple_domains --num_steps 1000000
-=======
-BASE_PATH="."  # Get parent directory of script location
-INFERENCE_PATH="${BASE_PATH}/transformer/inference"
-
-module load python/3.12.5-fasrc01
-# module load cuda/12.2.0-fasrc01
-
-# Initialize Conda/Mamba properly
-eval "$(conda shell.bash hook)"  # Initialize shell hook
-
-# Activate the environment using the full path
-mamba activate ~/.conda/envs/transformers || source ~/.conda/envs/transformers/bin/activate
-
-# Get latest run number from experiments directory
-get_next_run() {
-    local latest=$(ls -d experiments/run_* 2>/dev/null | sort -t_ -k2 -n | tail -n1 | sed 's/.*run_//')
-    if [ -z "$latest" ]; then
-        echo 1
-    else
-        echo $((latest + 1))
-    fi
-}
-
-RUN_NUMBER=$(get_next_run)
-RUN_NUMBER=20  # Override for testing; remove if you want automatic run numbering.
-echo "Starting run $RUN_NUMBER"
-
-printf '%*s\n' 80 '' | tr ' ' '-'
-echo -e "\ngenerate_data.py"
 python ${BASE_PATH}/synthetic_data_generation/generate_data.py --run $RUN_NUMBER --multiple_domains --num_steps 10000
->>>>>>> 067ef310
 
 print_section_header "Basic Evaluation"
 python ${BASE_PATH}/evaluation/basic_evaluation.py --run $RUN_NUMBER
@@ -61,31 +29,13 @@
 
 print_section_header "Model Training"
 
-<<<<<<< HEAD
 # Setup distributed environment
 setup_distributed_environment
-=======
-# Set up distributed training environment variables
-# Use SLURM_JOB_ID to create a unique port number (to avoid conflicts)
-export MASTER_PORT=$((10000 + ($SLURM_JOB_ID % 50000)))
-export WORLD_SIZE=$(($SLURM_NNODES * $SLURM_NTASKS_PER_NODE))
-echo "WORLD_SIZE=$WORLD_SIZE"
-echo "MASTER_PORT=$MASTER_PORT"
-
-# Define master address
-master_addr=$(scontrol show hostnames "$SLURM_JOB_NODELIST" | head -n 1)
-export MASTER_ADDR=$master_addr
-echo "MASTER_ADDR=$MASTER_ADDR"
->>>>>>> 067ef310
 
 # Record the start time
 start_time=$(date +%s)
 
-<<<<<<< HEAD
 # Launch distributed training with srun
-=======
-# Launch distributed training
->>>>>>> 067ef310
 srun python ${BASE_PATH}/transformer/train.py \
     --predict \
     --epochs=100 \
