#!/bin/bash
#SBATCH --job-name=basic-workflow
#SBATCH --account=kempner_bsabatini_lab
#SBATCH --nodes=1
#SBATCH --ntasks-per-node=1
#SBATCH --gpus-per-node=1
#SBATCH --gres=gpu:1          
#SBATCH --cpus-per-task=16
#SBATCH --time=01:00:00  
#SBATCH --mem=150GB
#SBATCH --partition=kempner
#SBATCH --output=slurm_output/%j.out
#SBATCH --error=slurm_output/%j.err

# Source common functions
source "./slurm_scripts/common_functions.sh"

# Setup environment
setup_environment

# Accept parameters from master runner
RUN_NUMBER=${1:-$(get_next_run)}
N_LAYER=${2:-4}
N_HEAD=${3:-4}
EPOCHS=${4:-100}
TRAIN_STEPS=${5:-100000}
CONTEXT_LENGTH=${6:-12}
EMBD_DIM=${7:-64}
BATCH_SIZE=${8:-256}
DOMAIN_CONFIG=${9:-"domains.ini"}

# Export run number
export RUN_NUMBER
echo "Using run number: $RUN_NUMBER"

# Data generation and basic evaluation
print_section_header "Data Generation"
python ${BASE_PATH}/synthetic_data_generation/generate_data.py \
    --run $RUN_NUMBER \
    --domain_id "B" \
    --num_steps_val=1_000_000 \
    --no_overwrite \
    --num_steps_train=$TRAIN_STEPS \
    --config_file "$DOMAIN_CONFIG" \
    --multiple_domains
python ${BASE_PATH}/evaluation/basic_evaluation.py --run $RUN_NUMBER
python ${BASE_PATH}/evaluation/graphs_on_trial_block_transitions.py --run $RUN_NUMBER

# Setup distributed environment
setup_distributed_environment

print_section_header "Model Training"
<<<<<<< HEAD
srun python ${BASE_PATH}/transformer/train.py \
    --predict \
    --epochs=200 \
    --sequence_length=6 \
    --run $RUN_NUMBER \
    --batch_size=256 \
    --n_embd=4 # --choice_only # --enforce_data_epochs
=======
srun --cpu-bind=none python ${BASE_PATH}/transformer/train.py --predict --epochs=$EPOCHS --run $RUN_NUMBER --batch_size=$BATCH_SIZE --n_layer=$N_LAYER --n_head=$N_HEAD --n_embd=$EMBD_DIM --sequence_length=$CONTEXT_LENGTH
>>>>>>> ecd88dcf

# Setup GPU environment for inference
setup_gpu_environment

# Transformer evaluation
print_section_header "Transformer Evaluation"
python ${INFERENCE_PATH}/guess_using_transformer.py --run $RUN_NUMBER
python ${INFERENCE_PATH}/evaluate_transformer_guess.py --run $RUN_NUMBER
python ${INFERENCE_PATH}/graphs_transformer_vs_ground_truth.py --run $RUN_NUMBER
python ${BASE_PATH}/evaluation/inspect_data.py --run $RUN_NUMBER

# Process checkpoints in parallel
print_section_header "Processing Checkpoints"
process_checkpoints

# Plot checkpoint comparison
print_section_header "Checkpoint Comparison"
python ${INFERENCE_PATH}/plot_checkpoint_comparison.py --run $RUN_NUMBER

print_section_header "Learning Analysis"
LEARNING_COMMANDS=(
    "python ${INFERENCE_PATH}/learning.py --run $RUN_NUMBER --step_max=100"
    "python ${INFERENCE_PATH}/learning.py --run $RUN_NUMBER --step_max=1000"
    "python ${INFERENCE_PATH}/learning.py --run $RUN_NUMBER --step_min=1000 --step_max=10000"
    "python ${INFERENCE_PATH}/learning.py --run $RUN_NUMBER --step_min=10000 --step_max=100000"
    "python ${INFERENCE_PATH}/learning.py --run $RUN_NUMBER"
)

# Run learning commands (will run sequentially if only 1 GPU)
run_on_gpus "${LEARNING_COMMANDS[@]}"<|MERGE_RESOLUTION|>--- conflicted
+++ resolved
@@ -50,17 +50,7 @@
 setup_distributed_environment
 
 print_section_header "Model Training"
-<<<<<<< HEAD
-srun python ${BASE_PATH}/transformer/train.py \
-    --predict \
-    --epochs=200 \
-    --sequence_length=6 \
-    --run $RUN_NUMBER \
-    --batch_size=256 \
-    --n_embd=4 # --choice_only # --enforce_data_epochs
-=======
 srun --cpu-bind=none python ${BASE_PATH}/transformer/train.py --predict --epochs=$EPOCHS --run $RUN_NUMBER --batch_size=$BATCH_SIZE --n_layer=$N_LAYER --n_head=$N_HEAD --n_embd=$EMBD_DIM --sequence_length=$CONTEXT_LENGTH
->>>>>>> ecd88dcf
 
 # Setup GPU environment for inference
 setup_gpu_environment
