source "./slurm_scripts/common_functions.sh"
setup_environment

# Parameters for experiment sweeps (or single)
LAYERS_ARRAY=(1)
HEADS_ARRAY=(1)
<<<<<<< HEAD
EPOCHS_ARRAY=(100 1000)
TRAIN_STEPS_ARRAY=(100000)
CONTEXT_LENGTH_ARRAY=(12 24 36)
EMBD_DIM_ARRAY=(64 256)
BATCH_SIZE_ARRAY=(256)
DOMAIN_CONFIG_ARRAY=("domains.ini")
EXPERIMENT_TYPE="multi_domain"  # define the experiment you are running
=======
EPOCHS_ARRAY=(100 300)
TRAIN_STEPS_ARRAY=(100000)
# CONTEXT_LENGTH_ARRAY=(3 6 24 36)
CONTEXT_LENGTH_ARRAY=(6 12)
EMBD_DIM_ARRAY=(4 8 16)
BATCH_SIZE_ARRAY=(256)
DOMAIN_CONFIG_ARRAY=("three_domains.ini")
DOMAIN_ID_ARRAY=("B")
EXPERIMENT_TYPE="basic"  # define the experiment you are running
>>>>>>> 0600b79b

# Options are:
#   "basic": run_experiment.sh
#   "multi_domain": run_test_1a_multi_domain.sh
#   "agents_test": run_test_1b_agents.sh
#   "environment_test": run_test_1c_environments.sh

TRACKER_FILE="tracker.txt"

# Initialize starting run number - scan existing runs once at the beginning
<<<<<<< HEAD
initialize_run 9
NEXT_RUN_NUMBER=$RUN_NUMBER
=======
initialize_run
NEXT_RUN_NUMBER=$RUN_NUMBER

# At the top of your script
MAX_CONCURRENT_JOBS=12
# Function to count currently running/pending jobs
count_running_jobs() {
    local username=$(whoami)
    # Count jobs that are in running (R) or pending (PD) state for your user
    local job_count=$(squeue -u $username -h -t RUNNING,PENDING | wc -l)
    echo $job_count
}

# Function to wait until jobs are below threshold
wait_for_job_slot() {
    local max_jobs=$1
    while true; do
        local current_jobs=$(count_running_jobs)
        echo "Currently running/pending jobs: $current_jobs (maximum: $max_jobs)"
        
        if [ "$current_jobs" -lt "$max_jobs" ]; then
            echo "Job slot available, proceeding with submission"
            break
        else
            echo "Too many jobs running. Waiting 60 seconds before checking again..."
            sleep 60
        fi
    done
}

CURRENT_JOB_COUNT=$(count_running_jobs)
>>>>>>> 0600b79b

# Function to submit a single experiment job
submit_experiment() {
    local experiment_name=$1
    local layers=$2
    local heads=$3
    local epochs=$4
    local train_steps=$5
    local context_length=$6
    local embd_dim=$7
    local batch_size=$8
    local domain_config=$9
    local domain_id=${10}
    local run_number=${11}
    
    # Wait for a job slot to be available
    wait_for_job_slot $MAX_CONCURRENT_JOBS
    
    # Create a temporary script for this specific experiment
    temp_script=$(mktemp)
    
    # Write SLURM directives to the temp script
    cat > $temp_script << EOL
#!/bin/bash
#SBATCH --job-name=${experiment_name}
#SBATCH --account=kempner_bsabatini_lab
#SBATCH --nodes=1
#SBATCH --ntasks-per-node=1
#SBATCH --gpus-per-node=1
#SBATCH --gres=gpu:1
#SBATCH --cpus-per-task=16
#SBATCH --time=02:00:00
#SBATCH --mem=80GB
#SBATCH --partition=kempner
#SBATCH --output=/dev/null
#SBATCH --error=/dev/null

source "./slurm_scripts/common_functions.sh"
setup_environment

# Use the pre-assigned run number instead of generating a new one
RUN_NUMBER=${run_number}

# Create logs directory for this run and redirect outputs to separate log files
RUN_DIR="experiments/run_\${RUN_NUMBER}"
LOG_DIR="\${RUN_DIR}/logs"
mkdir -p "\${LOG_DIR}"

# Redirect stdout to process.log and stderr to error.log
exec > "\${LOG_DIR}/process.log" 2> "\${LOG_DIR}/error.log"

echo "======================================================="
echo "Starting experiment: $experiment_name"
echo "Model config: $layers layers, $heads heads, $embd_dim embedding dim"
echo "Training config: $epochs epochs, $train_steps train steps, batch size $batch_size"
echo "Context length: $context_length"
echo "Domain config: $domain_config"
echo "Domain ID: $domain_id"
echo "Run number: \${RUN_NUMBER}"
echo "======================================================="

# Determine which script to run
case "$EXPERIMENT_TYPE" in
    "basic")
        SCRIPT="./slurm_scripts/run_experiment.sh"
        ;;
    "agents_test")
        SCRIPT="./slurm_scripts/run_test_1b_agents.sh"
        ;;
    "environment_test") 
        SCRIPT="./slurm_scripts/run_test_1c_environments.sh"
        ;;
    "multi_domain")
        SCRIPT="./slurm_scripts/run_test_1a_multi_domain.sh"
        ;;
    *)
        echo "Unknown experiment type: $EXPERIMENT_TYPE"
        exit 1
        ;;
esac

# Update tracker file in the requested format BEFORE running the experiment
echo " " >> $TRACKER_FILE
echo "run\${RUN_NUMBER}: $EXPERIMENT_TYPE, $epochs epochs, $train_steps train steps, $layers layers, $heads heads, $context_length context length, $embd_dim embedding dimensions, $domain_config" >> $TRACKER_FILE

# Run the experiment
bash \$SCRIPT \${RUN_NUMBER} $layers $heads $epochs $train_steps $context_length $embd_dim $batch_size "$domain_config" $domain_id

echo "Experiment completed: run\${RUN_NUMBER}"
EOL

    # Submit the job
    echo "Submitting experiment: $experiment_name with run number $run_number"
    sbatch $temp_script
    
    # Clean up the temp script
    rm $temp_script
    
    # Add a small delay to avoid overwhelming the scheduler
    sleep 1
}


# Submit jobs for each combination in the parameter sweep
for layers in "${LAYERS_ARRAY[@]}"; do
    for heads in "${HEADS_ARRAY[@]}"; do
        for epochs in "${EPOCHS_ARRAY[@]}"; do
            for train_steps in "${TRAIN_STEPS_ARRAY[@]}"; do
                for context_length in "${CONTEXT_LENGTH_ARRAY[@]}"; do
                    for embd_dim in "${EMBD_DIM_ARRAY[@]}"; do
                        for batch_size in "${BATCH_SIZE_ARRAY[@]}"; do
                            for domain_config in "${DOMAIN_CONFIG_ARRAY[@]}"; do
                                for domain_id in "${DOMAIN_ID_ARRAY[@]}"; do
                                    experiment_name="l${layers}_h${heads}_e${epochs}_c${context_length}_d${embd_dim}"
                                    if [ $CURRENT_JOB_COUNT -ge $MAX_CONCURRENT_JOBS ]; then
                                        wait_for_job_slot $MAX_CONCURRENT_JOBS
                                        # Reset counter when we've waited
                                        CURRENT_JOB_COUNT=$(count_running_jobs)
                                    fi
                                    submit_experiment "$experiment_name" "$layers" "$heads" "$epochs" "$train_steps" "$context_length" "$embd_dim" "$batch_size" "$domain_config" "$domain_id" "${NEXT_RUN_NUMBER}"
                                    NEXT_RUN_NUMBER=$((NEXT_RUN_NUMBER + 1))
                                    CURRENT_JOB_COUNT=$((CURRENT_JOB_COUNT + 1))
                                done
                            done
                        done
                    done
                done
            done
        done
    done
done

echo "All experiment jobs submitted."<|MERGE_RESOLUTION|>--- conflicted
+++ resolved
@@ -4,7 +4,6 @@
 # Parameters for experiment sweeps (or single)
 LAYERS_ARRAY=(1)
 HEADS_ARRAY=(1)
-<<<<<<< HEAD
 EPOCHS_ARRAY=(100 1000)
 TRAIN_STEPS_ARRAY=(100000)
 CONTEXT_LENGTH_ARRAY=(12 24 36)
@@ -12,17 +11,6 @@
 BATCH_SIZE_ARRAY=(256)
 DOMAIN_CONFIG_ARRAY=("domains.ini")
 EXPERIMENT_TYPE="multi_domain"  # define the experiment you are running
-=======
-EPOCHS_ARRAY=(100 300)
-TRAIN_STEPS_ARRAY=(100000)
-# CONTEXT_LENGTH_ARRAY=(3 6 24 36)
-CONTEXT_LENGTH_ARRAY=(6 12)
-EMBD_DIM_ARRAY=(4 8 16)
-BATCH_SIZE_ARRAY=(256)
-DOMAIN_CONFIG_ARRAY=("three_domains.ini")
-DOMAIN_ID_ARRAY=("B")
-EXPERIMENT_TYPE="basic"  # define the experiment you are running
->>>>>>> 0600b79b
 
 # Options are:
 #   "basic": run_experiment.sh
@@ -33,42 +21,8 @@
 TRACKER_FILE="tracker.txt"
 
 # Initialize starting run number - scan existing runs once at the beginning
-<<<<<<< HEAD
 initialize_run 9
 NEXT_RUN_NUMBER=$RUN_NUMBER
-=======
-initialize_run
-NEXT_RUN_NUMBER=$RUN_NUMBER
-
-# At the top of your script
-MAX_CONCURRENT_JOBS=12
-# Function to count currently running/pending jobs
-count_running_jobs() {
-    local username=$(whoami)
-    # Count jobs that are in running (R) or pending (PD) state for your user
-    local job_count=$(squeue -u $username -h -t RUNNING,PENDING | wc -l)
-    echo $job_count
-}
-
-# Function to wait until jobs are below threshold
-wait_for_job_slot() {
-    local max_jobs=$1
-    while true; do
-        local current_jobs=$(count_running_jobs)
-        echo "Currently running/pending jobs: $current_jobs (maximum: $max_jobs)"
-        
-        if [ "$current_jobs" -lt "$max_jobs" ]; then
-            echo "Job slot available, proceeding with submission"
-            break
-        else
-            echo "Too many jobs running. Waiting 60 seconds before checking again..."
-            sleep 60
-        fi
-    done
-}
-
-CURRENT_JOB_COUNT=$(count_running_jobs)
->>>>>>> 0600b79b
 
 # Function to submit a single experiment job
 submit_experiment() {
